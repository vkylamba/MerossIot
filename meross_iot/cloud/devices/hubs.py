--- conflicted
+++ resolved
@@ -59,52 +59,6 @@
             target._handle_push_notification(namespace=namespace, payload=data, from_myself=from_myself)
 
     def _handle_push_notification(self, namespace, payload, from_myself=False):
-<<<<<<< HEAD
-        with self._state_lock:
-            if namespace == HUB_ONLINE:
-                for sensor_data in payload['online']:
-                    self._dispatch_event_to_subdevice(namespace=namespace, data=sensor_data, from_myself=from_myself)
-                return True
-
-            if namespace == HUB_TOGGLEX:
-                for sensor_data in payload['togglex']:
-                    self._dispatch_event_to_subdevice(namespace=namespace, data=sensor_data, from_myself=from_myself)
-                return True
-
-            elif namespace == HUB_EXCEPTION:
-                for ex in payload['exception']:
-                    self._dispatch_event_to_subdevice(namespace=namespace, data=ex, from_myself=from_myself)
-                return True
-
-            elif namespace == REPORT:
-                l.info("Report event is currently unhandled")
-                return False
-
-            elif namespace == HUB_MTS100_MODE:
-                for sensor_data in payload['mode']:
-                    self._dispatch_event_to_subdevice(namespace=namespace, data=sensor_data, from_myself=from_myself)
-                return True
-
-            elif namespace == HUB_MTS100_TEMPERATURE:
-                for sensor_data in payload['temperature']:
-                    self._dispatch_event_to_subdevice(namespace=namespace, data=sensor_data, from_myself=from_myself)
-                return True
-
-            elif namespace == HUB_MS100_TEMPHUM:
-                for sensor_data in payload['tempHum']:
-                    self._dispatch_event_to_subdevice(namespace=namespace, data=sensor_data, from_myself=from_myself)
-                return True
-
-            elif namespace == HUB_MS100_ALERT:
-                for sensor_data in payload['alert']:
-                    self._dispatch_event_to_subdevice(namespace=namespace, data=sensor_data, from_myself=from_myself)
-                return True
-
-            else:
-                l.error("Unknown/Unsupported namespace/command: %s" % namespace)
-                l.debug("Namespace: %s, Data: %s" % (namespace, payload))
-                return False
-=======
         if namespace == HUB_ONLINE:
             for sensor_data in payload['online']:
                 self._dispatch_event_to_subdevice(namespace=namespace, data=sensor_data, from_myself=from_myself)
@@ -138,7 +92,6 @@
             l.error("Unknown/Unsupported namespace/command: %s" % namespace)
             l.debug("Namespace: %s, Data: %s" % (namespace, payload))
             return False
->>>>>>> 9cbd6cc7
 
     def _togglex(self, subdevice_id, status, channel=0, callback=None):
         payload = {'togglex': [{'id': subdevice_id, "onoff": status, "channel": channel}]}
