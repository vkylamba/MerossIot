<<<<<<< HEAD
from meross_iot.cloud.device import AbstractMerossDevice, HUB_ONLINE
=======
from meross_iot.cloud.timeouts import LONG_TIMEOUT
from meross_iot.cloud.abilities import HUB_BATTERY
from meross_iot.cloud.device import AbstractMerossDevice, HUB_MTS100_ALL, HUB_ONLINE
>>>>>>> 9cbd6cc7
from meross_iot.meross_event import DeviceOnlineStatusEvent
from meross_iot.logger import SUBDEVICE_LOGGER as l


class GenericSubDevice(AbstractMerossDevice):
    def __init__(self, cloud_client, subdevice_id, parent_hub, **kwords):
        super().__init__(cloud_client, parent_hub.uuid, **kwords)
        self.subdevice_id = subdevice_id
        self._hub = parent_hub
        self.name = kwords.get('subDeviceName')
        self.type = kwords.get('subDeviceType')
        self._hub.register_sub_device(self)
        self._raw_state = {}

    def _get_property(self, parent, child, trigger_update_if_unavailable=True):
        prop = self._raw_state.get(parent, {}).get(child)
        if prop is None and trigger_update_if_unavailable and self.online:
            self._sync_status()
            prop = self._raw_state.get(parent, {}).get(child)
        return prop

    def get_battery_status(self):
        payload = {'battery': [{'id': self.subdevice_id}]}
        data = self.execute_command('GET', HUB_BATTERY, payload).get('battery')[0]
        return data.get('value')

    @property
    def last_active_time(self):
        return self._get_property('online', 'lastActiveTime', trigger_update_if_unavailable=False)

    @property
    def online(self):
        # In any case, if the hub is offline, for sure the device is offline.
        if not self._hub.online:
            return False

        # Subdevices do not report the online status to the HTTP API and they only talk with hubs.
        # So, the idea is to rely to the last_active_time - if available, assuming any interaction < 1 minute ago
        # means the device is still online. If the last_active_time is older, then we try to "ping" the subdevice.
        last_active_on = self.last_active_time
        if last_active_on is None:
            self._sync_status()
        online = self._raw_state.get('online', {}).get('status', 0)
        return online == 1

    @online.setter
    def online(self, online):
        pass

    def _sync_status(self, timeout=LONG_TIMEOUT):
        payload = {'all': [{'id': self.subdevice_id}]}
<<<<<<< HEAD
        status_token = self._status_token
        if status_token is not None:
            res = self._hub.execute_command('GET', status_token, payload)
            data = res.get('all')
            if (data is not None):
                for device_data in data:
                    if device_data.get('id') == self.subdevice_id:
                        self._raw_state.update(device_data)
        return self._raw_state

    @property
    def _status_token(self):
        l.error("GenericSubDevice._status_token should be overwritten by subclass")

    def get_status(self):
        if self._raw_state == {}:
            return self._sync_status()
=======
        res = self._hub.execute_command('GET', HUB_MTS100_ALL, payload, timeout=timeout, online_check=False)
        data = res.get('all')

        for device_data in data:
            if device_data.get('id') == self.subdevice_id:
                self._raw_state.update(device_data)
        return self._raw_state

    def get_status(self, force_status_refresh=False, timeout=LONG_TIMEOUT):
        if self._raw_state == {} or force_status_refresh:
            return self._sync_status(timeout=timeout)
>>>>>>> 9cbd6cc7
        else:
            return self._raw_state

    def _handle_push_notification(self, namespace, payload, from_myself=False):
        # The only "common" push notification for all sub-devices seems to be the HUB_ONLINE.
        # We handle this one only for generic sub devices.
        if namespace == HUB_ONLINE:
            online = self._raw_state.get('online')
            if online is None:
                online = {}
                self._raw_state['online'] = online
            online.update(payload)
            online_status = online.get('status')==1
            evt = DeviceOnlineStatusEvent(dev=self, current_status=online_status)
            self.fire_event(evt)
            return True

    def __str__(self):
        return "{}".format(self._raw_state)<|MERGE_RESOLUTION|>--- conflicted
+++ resolved
@@ -1,10 +1,6 @@
-<<<<<<< HEAD
-from meross_iot.cloud.device import AbstractMerossDevice, HUB_ONLINE
-=======
 from meross_iot.cloud.timeouts import LONG_TIMEOUT
 from meross_iot.cloud.abilities import HUB_BATTERY
 from meross_iot.cloud.device import AbstractMerossDevice, HUB_MTS100_ALL, HUB_ONLINE
->>>>>>> 9cbd6cc7
 from meross_iot.meross_event import DeviceOnlineStatusEvent
 from meross_iot.logger import SUBDEVICE_LOGGER as l
 
@@ -56,7 +52,6 @@
 
     def _sync_status(self, timeout=LONG_TIMEOUT):
         payload = {'all': [{'id': self.subdevice_id}]}
-<<<<<<< HEAD
         status_token = self._status_token
         if status_token is not None:
             res = self._hub.execute_command('GET', status_token, payload)
@@ -71,22 +66,9 @@
     def _status_token(self):
         l.error("GenericSubDevice._status_token should be overwritten by subclass")
 
-    def get_status(self):
-        if self._raw_state == {}:
-            return self._sync_status()
-=======
-        res = self._hub.execute_command('GET', HUB_MTS100_ALL, payload, timeout=timeout, online_check=False)
-        data = res.get('all')
-
-        for device_data in data:
-            if device_data.get('id') == self.subdevice_id:
-                self._raw_state.update(device_data)
-        return self._raw_state
-
     def get_status(self, force_status_refresh=False, timeout=LONG_TIMEOUT):
         if self._raw_state == {} or force_status_refresh:
             return self._sync_status(timeout=timeout)
->>>>>>> 9cbd6cc7
         else:
             return self._raw_state
 
