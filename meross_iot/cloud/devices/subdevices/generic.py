--- conflicted
+++ resolved
@@ -1,6 +1,4 @@
-<<<<<<< HEAD
 from meross_iot.cloud.device import AbstractMerossDevice, HUB_MTS100_ALL
-=======
 from meross_iot.cloud.abilities import HUB_TOGGLEX
 from meross_iot.logger import SUBDEVICE_LOGGER as l
 
@@ -11,7 +9,6 @@
     online = False
     onoff = None
     last_active_time = None
->>>>>>> 3afa56a2
 
 
 class GenericSubDevice(AbstractMerossDevice):
@@ -57,10 +54,8 @@
         # TODO: log
         pass
 
-<<<<<<< HEAD
     def __str__(self):
         return "{}".format(self._raw_state)
-=======
     def handle_push_event(self, subdevice_data, namespace):
         if namespace == HUB_TOGGLEX:
             self.onoff = subdevice_data.get('onoff')
@@ -77,5 +72,4 @@
 
     # TODO
     # def __str__(self):
-    #    pass
->>>>>>> 3afa56a2
+    #    pass