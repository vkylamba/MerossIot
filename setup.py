--- conflicted
+++ resolved
@@ -9,11 +9,7 @@
 
 setup(
     name='meross_iot',
-<<<<<<< HEAD
-    version='0.3.2.22.dev2',
-=======
-    version='0.3.2.22',
->>>>>>> d7bb613a
+    version='0.3.2.22.dev3',
     packages=find_packages(exclude=('tests',)),
     url='https://github.com/albertogeniola/MerossIot',
     license='MIT',
