--- conflicted
+++ resolved
@@ -38,7 +38,6 @@
     elif eventobj.event_type == MerossEventType.THERMOSTAT_TEMPERATURE_CHANGE:
         print("Thermostat %s has revealed a temperature change: %s" % (eventobj.device.name, eventobj.temperature))
 
-<<<<<<< HEAD
     elif eventobj.event_type == MerossEventType.SENSOR_TEMPERATURE_CHANGE:
         print("Sensor %s has revealed a temp/humidity change: %s / %s" % (eventobj.device.name, eventobj.temperature, eventobj.humidity))
 
@@ -47,8 +46,6 @@
 
     else:
         print("Unknown event!")
-=======
->>>>>>> 9cbd6cc7
 
 
 if __name__ == '__main__':
@@ -68,11 +65,8 @@
     door_openers = manager.get_devices_by_kind(GenericGarageDoorOpener)
     hub_devices = manager.get_devices_by_kind(GenericHub)
     thermostats = manager.get_devices_by_kind(ValveSubDevice)
-<<<<<<< HEAD
     sensors = manager.get_devices_by_kind(SensorSubDevice)
-=======
     humidifiers = manager.get_devices_by_kind(GenericHumidifier)
->>>>>>> 9cbd6cc7
     all_devices = manager.get_supported_devices()
 
     # Print some basic specs about the discovered devices
